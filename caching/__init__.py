from __future__ import unicode_literals

<<<<<<< HEAD
VERSION = ('1', '0', '1')
=======
VERSION = ('1', '1', '0')
>>>>>>> 6bf54be3
__version__ = '.'.join(VERSION)<|MERGE_RESOLUTION|>--- conflicted
+++ resolved
@@ -1,8 +1,4 @@
 from __future__ import unicode_literals
 
-<<<<<<< HEAD
-VERSION = ('1', '0', '1')
-=======
 VERSION = ('1', '1', '0')
->>>>>>> 6bf54be3
 __version__ = '.'.join(VERSION)