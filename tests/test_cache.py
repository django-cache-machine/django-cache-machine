from __future__ import unicode_literals

import django
import jinja2

from django.conf import settings
from django.test import TestCase
from django.utils import translation, encoding, six

if six.PY3:
    from unittest import mock
else:
    import mock
from nose.tools import eq_

<<<<<<< HEAD
from caching import base, invalidation, config
=======
from caching import base, invalidation
from .testapp.models import Addon, User
>>>>>>> bfdd36ee

cache = invalidation.cache

if django.get_version().startswith('1.3'):
    class settings_patch(object):
        def __init__(self, **kwargs):
            self.options = kwargs

        def __enter__(self):
            self._old_settings = dict((k, getattr(settings, k, None)) for k in self.options)
            for k, v in list(self.options.items()):
                setattr(settings, k, v)

        def __exit__(self, *args):
            for k in self.options:
                setattr(settings, k, self._old_settings[k])

    TestCase.settings = settings_patch


class CachingTestCase(TestCase):
    multi_db = True
    fixtures = ['tests/testapp/fixtures/testapp/test_cache.json']
    extra_apps = ['tests.testapp']

    def setUp(self):
        cache.clear()
        self.old_timeout = config.TIMEOUT
        if getattr(settings, 'CACHE_MACHINE_USE_REDIS', False):
            invalidation.redis.flushall()

    def tearDown(self):
        config.TIMEOUT = self.old_timeout

    def test_flush_key(self):
        """flush_key should work for objects or strings."""
        a = Addon.objects.get(id=1)
        eq_(base.flush_key(a.cache_key), base.flush_key(a))

    def test_cache_key(self):
        a = Addon.objects.get(id=1)
        eq_(a.cache_key, 'o:testapp.addon:1:default')

        keys = set((a.cache_key, a.author1.cache_key, a.author2.cache_key))
        eq_(set(a._cache_keys()), keys)

    def test_cache(self):
        """Basic cache test: second get comes from cache."""
        assert Addon.objects.get(id=1).from_cache is False
        assert Addon.objects.get(id=1).from_cache is True

    def test_filter_cache(self):
        assert Addon.objects.filter(id=1)[0].from_cache is False
        assert Addon.objects.filter(id=1)[0].from_cache is True

    def test_slice_cache(self):
        assert Addon.objects.filter(id=1)[:1][0].from_cache is False
        assert Addon.objects.filter(id=1)[:1][0].from_cache is True

    def test_invalidation(self):
        assert Addon.objects.get(id=1).from_cache is False
        a = [x for x in Addon.objects.all() if x.id == 1][0]
        assert a.from_cache is False

        assert Addon.objects.get(id=1).from_cache is True
        a = [x for x in Addon.objects.all() if x.id == 1][0]
        assert a.from_cache is True

        a.save()
        assert Addon.objects.get(id=1).from_cache is False
        a = [x for x in Addon.objects.all() if x.id == 1][0]
        assert a.from_cache is False

        assert Addon.objects.get(id=1).from_cache is True
        a = [x for x in Addon.objects.all() if x.id == 1][0]
        assert a.from_cache is True

    def test_invalidation_cross_locale(self):
        assert Addon.objects.get(id=1).from_cache is False
        a = [x for x in Addon.objects.all() if x.id == 1][0]
        assert a.from_cache is False

        assert Addon.objects.get(id=1).from_cache is True
        a = [x for x in Addon.objects.all() if x.id == 1][0]
        assert a.from_cache is True

        # Do query & invalidation in a different locale.
        old_locale = translation.get_language()
        translation.activate('fr')
        assert Addon.objects.get(id=1).from_cache is True
        a = [x for x in Addon.objects.all() if x.id == 1][0]
        assert a.from_cache is True

        a.save()

        translation.activate(old_locale)
        assert Addon.objects.get(id=1).from_cache is False
        a = [x for x in Addon.objects.all() if x.id == 1][0]
        assert a.from_cache is False

    def test_fk_invalidation(self):
        """When an object is invalidated, its foreign keys get invalidated."""
        a = Addon.objects.get(id=1)
        assert User.objects.get(name='clouseroo').from_cache is False
        a.save()

        assert User.objects.get(name='clouseroo').from_cache is False

    def test_fk_parent_invalidation(self):
        """When a foreign key changes, any parent objects get invalidated."""
        assert Addon.objects.get(id=1).from_cache is False
        a = Addon.objects.get(id=1)
        assert a.from_cache is True

        u = User.objects.get(id=a.author1.id)
        assert u.from_cache is True
        u.name = 'fffuuu'
        u.save()

        assert User.objects.get(id=a.author1.id).from_cache is False
        a = Addon.objects.get(id=1)
        assert a.from_cache is False
        eq_(a.author1.name, 'fffuuu')

    def test_raw_cache(self):
        sql = 'SELECT * FROM %s WHERE id = 1' % Addon._meta.db_table
        raw = list(Addon.objects.raw(sql))
        eq_(len(raw), 1)
        raw_addon = raw[0]
        a = Addon.objects.get(id=1)
        for field in Addon._meta.fields:
            eq_(getattr(a, field.name), getattr(raw_addon, field.name))
        assert raw_addon.from_cache is False

        cached = list(Addon.objects.raw(sql))
        eq_(len(cached), 1)
        cached_addon = cached[0]
        a = Addon.objects.get(id=1)
        for field in Addon._meta.fields:
            eq_(getattr(a, field.name), getattr(cached_addon, field.name))
        assert cached_addon.from_cache is True

    def test_raw_cache_params(self):
        """Make sure the query params are included in the cache key."""
        sql = 'SELECT * from %s WHERE id = %%s' % Addon._meta.db_table
        raw = list(Addon.objects.raw(sql, [1]))[0]
        eq_(raw.id, 1)

        raw2 = list(Addon.objects.raw(sql, [2]))[0]
        eq_(raw2.id, 2)

    @mock.patch('caching.base.CacheMachine')
    def test_raw_nocache(self, CacheMachine):
        base.TIMEOUT = 60
        sql = 'SELECT * FROM %s WHERE id = 1' % Addon._meta.db_table
        raw = list(Addon.objects.raw(sql, timeout=config.NO_CACHE))
        eq_(len(raw), 1)
        raw_addon = raw[0]
        assert not hasattr(raw_addon, 'from_cache')
        assert not CacheMachine.called

    @mock.patch('caching.base.cache')
    def test_count_cache(self, cache_mock):
        config.TIMEOUT = 60
        cache_mock.scheme = 'memcached'
        cache_mock.get.return_value = None

        q = Addon.objects.all()
        q.count()

        assert cache_mock.set.call_args, 'set not called'
        args, kwargs = cache_mock.set.call_args
        key, value, timeout = args
        eq_(value, 2)
        eq_(timeout, 60)

    @mock.patch('caching.base.cached')
    def test_count_none_timeout(self, cached_mock):
        config.TIMEOUT = config.NO_CACHE
        Addon.objects.count()
        eq_(cached_mock.call_count, 0)

    @mock.patch('caching.base.cached')
    def test_count_nocache(self, cached_mock):
        base.TIMEOUT = 60
        Addon.objects.no_cache().count()
        eq_(cached_mock.call_count, 0)

    def test_queryset_flush_list(self):
        """Check that we're making a flush list for the queryset."""
        q = Addon.objects.all()
        objects = list(q)  # Evaluate the queryset so it gets cached.
        base.invalidator.add_to_flush_list({q.flush_key(): ['remove-me']})
        cache.set('remove-me', 15)

        Addon.objects.invalidate(objects[0])
        assert cache.get(q.flush_key()) is None
        assert cache.get('remove-me') is None

    def test_jinja_cache_tag_queryset(self):
        env = jinja2.Environment(extensions=['caching.ext.cache'])

        def check(q, expected):
            t = env.from_string(
                "{% cache q %}{% for x in q %}{{ x.id }}:{{ x.val }};"
                "{% endfor %}{% endcache %}")
            eq_(t.render(q=q), expected)

        # Get the template in cache, then hijack iterator to make sure we're
        # hitting the cached fragment.
        check(Addon.objects.all(), '1:42;2:42;')
        qs = Addon.objects.all()
        qs.iterator = mock.Mock()
        check(qs, '1:42;2:42;')
        assert not qs.iterator.called

        # Make changes, make sure we dropped the cached fragment.
        a = Addon.objects.get(id=1)
        a.val = 17
        a.save()

        q = Addon.objects.all()
        cache.get(q.flush_key())
        assert cache.get(q.flush_key()) is None

        check(Addon.objects.all(), '1:17;2:42;')
        qs = Addon.objects.all()
        qs.iterator = mock.Mock()
        check(qs, '1:17;2:42;')

    def test_jinja_cache_tag_object(self):
        env = jinja2.Environment(extensions=['caching.ext.cache'])
        addon = Addon.objects.get(id=1)

        def check(obj, expected):
            t = env.from_string(
                '{% cache obj, 30 %}{{ obj.id }}:{{ obj.val }}{% endcache %}')
            eq_(t.render(obj=obj), expected)

        check(addon, '1:42')
        addon.val = 17
        addon.save()
        check(addon, '1:17')

    def test_jinja_multiple_tags(self):
        env = jinja2.Environment(extensions=['caching.ext.cache'])
        addon = Addon.objects.get(id=1)
        template = ("{% cache obj %}{{ obj.id }}{% endcache %}\n"
                    "{% cache obj %}{{ obj.val }}{% endcache %}")

        def check(obj, expected):
            t = env.from_string(template)
            eq_(t.render(obj=obj), expected)

        check(addon, '1\n42')
        addon.val = 17
        addon.save()
        check(addon, '1\n17')

    def test_jinja_cache_tag_extra(self):
        env = jinja2.Environment(extensions=['caching.ext.cache'])
        addon = Addon.objects.get(id=1)

        template = ('{% cache obj, extra=[obj.key] %}{{ obj.id }}:'
                    '{{ obj.key }}{% endcache %}')

        def check(obj, expected):
            t = env.from_string(template)
            eq_(t.render(obj=obj), expected)

        addon.key = 1
        check(addon, '1:1')
        addon.key = 2
        check(addon, '1:2')

        template = ('{% cache obj, 10, extra=[obj.key] %}{{ obj.id }}:'
                    '{{ obj.key }}{% endcache %}')
        addon.key = 1
        check(addon, '1:1')
        addon.key = 2
        check(addon, '1:2')

    def test_cached_with(self):
        counter = mock.Mock()

        def expensive():
            counter()
            return counter.call_count

        a = Addon.objects.get(id=1)
        f = lambda: base.cached_with(a, expensive, 'key')

        # Only gets called once.
        eq_(f(), 1)
        eq_(f(), 1)

        # Switching locales does not reuse the cache.
        old_locale = translation.get_language()
        translation.activate('fr')
        eq_(f(), 2)

        # Called again after flush.
        a.save()
        eq_(f(), 3)

        translation.activate(old_locale)
        eq_(f(), 4)

        counter.reset_mock()
        q = Addon.objects.filter(id=1)
        f = lambda: base.cached_with(q, expensive, 'key')

        # Only gets called once.
        eq_(f(), 1)
        eq_(f(), 1)

        # Called again after flush.
        list(q)[0].save()
        eq_(f(), 2)
        eq_(f(), 2)

    def test_cached_with_bad_object(self):
        """cached_with shouldn't fail if the object is missing a cache key."""
        counter = mock.Mock()

        def f():
            counter()
            return counter.call_count

        eq_(base.cached_with([], f, 'key'), 1)

    def test_cached_with_unicode(self):
        u = encoding.smart_bytes('\\u05ea\\u05d9\\u05d0\\u05d5\\u05e8 '
                                 '\\u05d0\\u05d5\\u05e1\\u05e3')
        obj = mock.Mock()
        obj.query_key.return_value = 'xxx'
        obj.flush_key.return_value = 'key'
        f = lambda: 1
        eq_(base.cached_with(obj, f, 'adf:%s' % u), 1)

    def test_cached_method(self):
        a = Addon.objects.get(id=1)
        eq_(a.calls(), (1, 1))
        eq_(a.calls(), (1, 1))

        a.save()
        # Still returns 1 since the object has it's own local cache.
        eq_(a.calls(), (1, 1))
        eq_(a.calls(3), (3, 2))

        a = Addon.objects.get(id=1)
        eq_(a.calls(), (1, 3))
        eq_(a.calls(4), (4, 4))
        eq_(a.calls(3), (3, 2))

        b = Addon.objects.create(id=5, val=32, author1_id=1, author2_id=2)
        eq_(b.calls(), (1, 5))

        # Make sure we're updating the wrapper's docstring.
        eq_(b.calls.__doc__, Addon.calls.__doc__)

    @mock.patch('caching.base.CacheMachine')
    def test_no_cache_from_manager(self, CacheMachine):
        a = Addon.objects.no_cache().get(id=1)
        eq_(a.id, 1)
        assert not hasattr(a, 'from_cache')
        assert not CacheMachine.called

    @mock.patch('caching.base.CacheMachine')
    def test_no_cache_from_queryset(self, CacheMachine):
        a = Addon.objects.all().no_cache().get(id=1)
        eq_(a.id, 1)
        assert not hasattr(a, 'from_cache')
        assert not CacheMachine.called

    def test_timeout_from_manager(self):
        q = Addon.objects.cache(12).filter(id=1)
        eq_(q.timeout, 12)
        a = q.get()
        assert hasattr(a, 'from_cache')
        eq_(a.id, 1)

    def test_timeout_from_queryset(self):
        q = Addon.objects.all().cache(12).filter(id=1)
        eq_(q.timeout, 12)
        a = q.get()
        assert hasattr(a, 'from_cache')
        eq_(a.id, 1)

    def test_cache_and_no_cache(self):
        """Whatever happens last sticks."""
        q = Addon.objects.no_cache().cache(12).filter(id=1)
        eq_(q.timeout, 12)

        no_cache = q.no_cache()

        # The querysets don't share anything.
        eq_(q.timeout, 12)
        assert no_cache.timeout != 12

        assert not hasattr(no_cache.get(), 'from_cache')

        eq_(q.get().id, 1)
        assert hasattr(q.get(), 'from_cache')

    @mock.patch('caching.base.cache')
    def test_cache_machine_timeout(self, cache):
        cache.scheme = 'memcached'
        cache.get.return_value = None
        cache.get_many.return_value = {}

        a = Addon.objects.cache(12).get(id=1)
        eq_(a.id, 1)

        assert cache.add.called
        args, kwargs = cache.add.call_args
        eq_(kwargs, {'timeout': 12})

    def test_unicode_key(self):
        list(User.objects.filter(name='\\xfcmla\\xfct'))

    def test_empty_in(self):
        # Raised an exception before fixing #2.
        eq_([], list(User.objects.filter(pk__in=[])))

    def test_empty_in_count(self):
        # Regression test for #14.
        eq_(0, User.objects.filter(pk__in=[]).count())

    def test_empty_queryset(self):
        for k in (1, 1):
            with self.assertNumQueries(k):
                eq_(len(Addon.objects.filter(pk=42)), 0)

    @mock.patch('caching.config.CACHE_EMPTY_QUERYSETS', True)
    def test_cache_empty_queryset(self):
        for k in (1, 0):
            with self.assertNumQueries(k):
                eq_(len(Addon.objects.filter(pk=42)), 0)

    def test_invalidate_empty_queryset(self):
        u = User.objects.create()
        eq_(list(u.addon_set.all()), [])
        Addon.objects.create(val=42, author1=u, author2=u)
        eq_([a.val for a in u.addon_set.all()], [42])

    def test_invalidate_new_related_object(self):
        u = User.objects.create()
        Addon.objects.create(val=42, author1=u, author2=u)
        eq_([a.val for a in u.addon_set.all()], [42])
        Addon.objects.create(val=17, author1=u, author2=u)
        eq_([a.val for a in u.addon_set.all()], [42, 17])

    def test_make_key_unicode(self):
        translation.activate('en-US')
        f = 'fragment\xe9\x9b\xbb\xe8\x85\xa6\xe7\x8e'
        # This would crash with a unicode error.
        base.make_key(f, with_locale=True)
        translation.deactivate()

    @mock.patch('caching.invalidation.cache.get_many')
    def test_get_flush_lists_none(self, cache_mock):
        if not getattr(settings, 'CACHE_MACHINE_USE_REDIS', False):
            cache_mock.return_value.values.return_value = [None, [1]]
            eq_(base.invalidator.get_flush_lists(None), set([1]))

    def test_multidb_cache(self):
        """ Test where master and slave DB result in two different cache keys """
        assert Addon.objects.get(id=1).from_cache is False
        assert Addon.objects.get(id=1).from_cache is True

        from_slave = Addon.objects.using('slave').get(id=1)
        assert from_slave.from_cache is False
        assert from_slave._state.db == 'slave'

    def test_multidb_fetch_by_id(self):
        """ Test where master and slave DB result in two different cache keys with FETCH_BY_ID"""
        with self.settings(FETCH_BY_ID=True):
            assert Addon.objects.get(id=1).from_cache is False
            assert Addon.objects.get(id=1).from_cache is True

            from_slave = Addon.objects.using('slave').get(id=1)
            assert from_slave.from_cache is False
            assert from_slave._state.db == 'slave'

    def test_parse_backend_uri(self):
        """ Test that parse_backend_uri works as intended. Regression for #92. """
        from caching.invalidation import parse_backend_uri
        uri = 'redis://127.0.0.1:6379?socket_timeout=5'
        host, params = parse_backend_uri(uri)
        self.assertEqual(host, '127.0.0.1:6379')
        self.assertEqual(params, {'socket_timeout': '5'})

    @mock.patch('caching.config.CACHE_INVALIDATE_ON_CREATE', 'whole-model')
    def test_invalidate_on_create_enabled(self):
        """ Test that creating new objects invalidates cached queries for that model. """
        eq_([a.name for a in User.objects.all()], ['fliggy', 'clouseroo'])
        User.objects.create(name='spam')
        users = User.objects.all()
        # our new user should show up and the query should not have come from the cache
        eq_([a.name for a in users], ['fliggy', 'clouseroo', 'spam'])
        assert not any([u.from_cache for u in users])
        # if we run it again, it should be cached this time
        users = User.objects.all()
        eq_([a.name for a in users], ['fliggy', 'clouseroo', 'spam'])
        assert all([u.from_cache for u in User.objects.all()])

    @mock.patch('caching.config.CACHE_INVALIDATE_ON_CREATE', None)
    def test_invalidate_on_create_disabled(self):
        """
        Test that creating new objects does NOT invalidate cached queries when
        whole-model invalidation on create is disabled.
        """
        users = User.objects.all()
        assert users, "Can't run this test without some users"
        assert not any([u.from_cache for u in users])
        User.objects.create(name='spam')
        assert all([u.from_cache for u in User.objects.all()])<|MERGE_RESOLUTION|>--- conflicted
+++ resolved
@@ -13,12 +13,8 @@
     import mock
 from nose.tools import eq_
 
-<<<<<<< HEAD
 from caching import base, invalidation, config
-=======
-from caching import base, invalidation
 from .testapp.models import Addon, User
->>>>>>> bfdd36ee
 
 cache = invalidation.cache
 
