--- conflicted
+++ resolved
@@ -361,13 +361,8 @@
         obj = mock.Mock()
         obj.query_key.return_value = 'xxx'
         obj.flush_key.return_value = 'key'
-<<<<<<< HEAD
         def f(): return 1
-        eq_(base.cached_with(obj, f, 'adf:%s' % u), 1)
-=======
-        f = lambda: 1
         self.assertEqual(base.cached_with(obj, f, 'adf:%s' % u), 1)
->>>>>>> b94ec75b
 
     def test_cached_method(self):
         a = Addon.objects.get(id=1)
